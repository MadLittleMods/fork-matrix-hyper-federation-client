//! Module for resolving Matrix server names.

use std::collections::BTreeMap;
use std::future::Future;
use std::net::IpAddr;
use std::pin::Pin;
use std::str::FromStr;
use std::task::{self, Poll};

use anyhow::{format_err, Context, Error};
use futures::FutureExt;
use futures_util::stream::StreamExt;
use http::header::{HOST, LOCATION};
use http::{Request, Uri};
use hyper::client::connect::Connect;
use hyper::service::Service;
use hyper::{Body, Client};
use hyper_rustls::{ConfigBuilderExt, MaybeHttpsStream};
use log::{debug, trace, warn};
use serde::{Deserialize, Serialize};
use tokio::net::TcpStream;
use tokio_rustls::rustls::ClientConfig;
use hickory_resolver::error::ResolveErrorKind;
use url::Url;

/// A resolved host for a Matrix server.
#[derive(Debug, Clone)]
pub struct Endpoint {
    /// The host name to connect to.
    ///
    /// These can be resolved as normal `A`/`AAAA` records.
    pub host: String,

    /// The port to connect to.
    pub port: u16,

    /// The value to use in the `Host` header of requests to this endpoint.
    pub host_header: String,

    /// The TLS server name to use when connecting to this endpoint.
    ///
    /// *Note*: This can be different from the `host_header` field if the server
    /// name has been delegated to a different server name using a `.well-known`
    /// file.
    pub tls_name: String,
}

/// A resolver for Matrix server names.
#[derive(Debug, Clone)]
pub struct MatrixResolver {
    resolver: hickory_resolver::TokioAsyncResolver,
}

impl MatrixResolver {
    /// Create a new [`MatrixResolver`]
<<<<<<< HEAD
    pub fn new() -> Result<MatrixResolver, Error> {
        let resolver = trust_dns_resolver::TokioAsyncResolver::tokio_from_system_conf()?;
=======
    pub async fn new() -> Result<MatrixResolver, Error> {
        let resolver = hickory_resolver::TokioAsyncResolver::tokio_from_system_conf()?;
>>>>>>> 834a6f17

        Ok(MatrixResolver { resolver })
    }

    /// Resolves a Matrix server name to a list of [`Endpoint`]s to try.
    ///
    /// This will first do a `.well-known` lookup to check if the server has
    /// delegated Matrix traffic to another host, and then will do the
    /// appropriate SRV lookups.
    ///
    /// *Note*: The [`Endpoint`]s returned include host names that will need to
    /// be resolved as normal.
    pub async fn resolve_server_name(&self, server_name: &str) -> Result<Vec<Endpoint>, Error> {
        let host;
        let port;

        // Check if we have a port on the end, being careful of the case where
        // `server_name` is a IPv6 literal.
        if let Some((maybe_host, maybe_port)) = server_name.rsplit_once(':') {
            // There is a colon, so now we just need to check that the right
            // hand part is as valid port, i.e. a positive number. (Note that in
            // the case of IPv6 literals there would be a `]` in the right hand portion)
            if let Ok(parsed_port) = maybe_port.parse::<u16>() {
                host = maybe_host.to_string();
                port = Some(parsed_port);
            } else {
                host = server_name.to_string();
                port = None;
            }
        } else {
            host = server_name.to_string();
            port = None;
        }

        self.resolve_server_name_from_host_port(host, port).await
    }

    /// Resolves a [`Uri`] to a list of [`Endpoint`]s to try.
    ///
    /// See [`MatrixResolver::resolve_server_name`].
    pub async fn resolve_server_name_from_uri(&self, uri: &Uri) -> Result<Vec<Endpoint>, Error> {
        let host = uri.host().expect("URI has no host").to_string();
        let port = uri.port_u16();

        self.resolve_server_name_from_host_port(host, port).await
    }

    /// Resolves a host and optional port to a list of [`Endpoint`]s to try.
    ///
    /// *Note*: The host *must not* contain a port.
    ///
    /// See [`MatrixResolver::resolve_server_name`].
    pub async fn resolve_server_name_from_host_port(
        &self,
        host: String,
        port: Option<u16>,
    ) -> Result<Vec<Endpoint>, Error> {
        debug!("Resolving host={}, port={:?}", host, port);

        let authority = if let Some(p) = port {
            format!("{}:{}", host, p)
        } else {
            host.to_string()
        };

        // If a literal IP or includes port then we short circuit.
        if host.parse::<IpAddr>().is_ok() || port.is_some() {
            debug!("Host is IP or port is set");

            return Ok(vec![Endpoint {
                host: host.clone(),
                port: port.unwrap_or(8448),

                host_header: authority.to_string(),
                tls_name: host.clone(),
            }]);
        }

        let result = self
            .resolver
            .srv_lookup(format!("_matrix._tcp.{}", host))
            .await;

        let records = match result {
            Ok(records) => records,
            Err(err) => match err.kind() {
                ResolveErrorKind::NoRecordsFound { .. } => {
                    debug!("SRV returned not found, using host and port 8448");
                    return Ok(vec![Endpoint {
                        host: host.clone(),
                        port: 8448,
                        host_header: authority.to_string(),
                        tls_name: host.clone(),
                    }]);
                }
                _ => return Err(err.into()),
            },
        };

        let mut priority_map: BTreeMap<u16, Vec<_>> = BTreeMap::new();

        let mut count = 0;
        for record in records {
            count += 1;
            let priority = record.priority();
            priority_map.entry(priority).or_default().push(record);
        }

        let mut results = Vec::with_capacity(count);

        for (_priority, records) in priority_map {
            // TODO: Correctly shuffle records
            results.extend(records.into_iter().map(|record| Endpoint {
                host: record.target().to_utf8(),
                port: record.port(),

                host_header: host.to_string(),
                tls_name: host.to_string(),
            }))
        }

        debug!(
            "SRV returned {} results. First: host={} port={}",
            count, &results[0].host, &results[0].port
        );

        Ok(results)
    }
}

/// Check if there is a `.well-known` file present on the given host.
pub async fn get_well_known<C>(http_client: &Client<C>, host: &str) -> Option<WellKnownServer>
where
    C: Connect + Clone + Sync + Send + 'static,
{
    // TODO: Add timeout and cache result

    let mut uri = hyper::Uri::builder()
        .scheme("https")
        .authority(host)
        .path_and_query("/.well-known/matrix/server")
        .build()
        .ok()?;

    for _ in 0..10 {
        debug!("Querying well-known: {}", uri);

        let resp = http_client.get(uri.clone()).await.ok()?;

        debug!("Got well-known response: {}", resp.status().as_u16());

        if resp.status().is_redirection() {
            if let Some(loc) = resp.headers().get(LOCATION) {
                let location = loc.to_str().ok()?;
                debug!("Got location header: {location}");

                let mut url = Url::parse(&uri.to_string()).ok()?;
                url = url.join(location).ok()?;
                uri = hyper::Uri::from_str(url.as_str()).ok()?;

                debug!("New uri: {uri}");

                continue;
            } else {
                debug!("Got 3xx status with no location header");
                return None;
            };
        }

        let mut body = resp.into_body();

        let mut vec = Vec::new();
        while let Some(next) = body.next().await {
            // TODO: Limit size of body.
            let chunk = next.ok()?;
            vec.extend(chunk);
        }

        return serde_json::from_slice(&vec).ok();
    }

    debug!("Redirection loop exhausted");

    None
}

/// Check if the request is pointing at a delegated server, and if so replace
/// with delegated info.
pub async fn handle_delegated_server<C>(
    http_client: &Client<C>,
    mut req: Request<Body>,
) -> Result<Request<Body>, Error>
where
    C: Connect + Clone + Sync + Send + 'static,
{
    debug!("URI: {:?}", req.uri());
    if req.uri().scheme_str() != Some("matrix-federation") {
        debug!("Got scheme: {:?}", req.uri().scheme_str());
        return Ok(req);
    }

    let host = req.uri().host().context("missing host")?;
    let port = req.uri().port();

    if host.parse::<IpAddr>().is_ok() || port.is_some() {
        debug!("Literals");
    } else {
        let well_known =
            get_well_known(http_client, req.uri().host().context("missing host")?).await;

        let host = if let Some(w) = &well_known {
            debug!("Found well-known: {}", &w.server);

            let a = http::uri::Authority::from_str(&w.server)?;
            let mut builder = Uri::builder().scheme("matrix-federation").authority(a);
            if let Some(p) = req.uri().path_and_query() {
                builder = builder.path_and_query(p.clone());
            }

            *req.uri_mut() = builder.build()?;

            &w.server
        } else {
            debug!("No well-known");
            req.uri().host().context("missing host")?
        };

        let host_val = host.parse()?;
        req.headers_mut().insert(HOST, host_val);
    }

    Ok(req)
}

/// A parsed Matrix `.well-known` file.
#[derive(Debug, Clone, Serialize, Deserialize)]
#[non_exhaustive]
pub struct WellKnownServer {
    #[serde(rename = "m.server")]
    pub server: String,
}

/// A connector that can be used with a [`hyper::Client`] that correctly
/// resolves and connects to `matrix-federation://` URIs.
#[derive(Debug, Clone)]
pub struct MatrixConnector {
    resolver: MatrixResolver,
    client_config: ClientConfig,
}

impl MatrixConnector {
    /// Create new [`MatrixConnector`] with the given [`MatrixResolver`].
    pub fn with_resolver(resolver: MatrixResolver) -> MatrixConnector {
        let client_config = ClientConfig::builder()
            .with_safe_defaults()
            .with_native_roots()
            .with_no_client_auth();

        MatrixConnector {
            resolver,
            client_config,
        }
    }

    /// Create new [`MatrixConnector`] with a default [`MatrixResolver`].
    pub fn with_default_resolver() -> Result<MatrixConnector, Error> {
        let resolver = MatrixResolver::new()?;

        Ok(MatrixConnector::with_resolver(resolver))
    }
}

type ConnectorFuture =
    Pin<Box<dyn Future<Output = Result<MaybeHttpsStream<TcpStream>, Error>> + Send>>;

impl Service<Uri> for MatrixConnector {
    type Response = MaybeHttpsStream<TcpStream>;
    type Error = Error;
    type Future = ConnectorFuture;

    fn poll_ready(&mut self, _: &mut task::Context<'_>) -> Poll<Result<(), Self::Error>> {
        // This connector is always ready, but others might not be.
        Poll::Ready(Ok(()))
    }

    fn call(&mut self, dst: Uri) -> Self::Future {
        let resolver = self.resolver.clone();
        let client_config = self.client_config.clone();

        async move {
            if dst.scheme_str() != Some("matrix-federation") {
                let mut https = hyper_rustls::HttpsConnectorBuilder::new()
                    .with_tls_config(client_config)
                    .https_only()
                    .enable_http1()
                    .build();

                let r = https.call(dst).await;

                return match r {
                    Ok(r) => Ok(r),
                    Err(e) => Err(format_err!("{}", e)),
                };
            }

            let endpoints = resolver
                .resolve_server_name_from_host_port(
                    dst.host().expect("hostname").to_string(),
                    dst.port_u16(),
                )
                .await?;

            for endpoint in endpoints {
                debug!("Connecting to endpoint {:?}", endpoint);

                let mut https = hyper_rustls::HttpsConnectorBuilder::new()
                    .with_tls_config(client_config.clone())
                    .https_only()
                    .with_server_name(endpoint.tls_name.clone())
                    .enable_http1()
                    .build();

                let new_dst = Uri::builder()
                    .authority(format!("{}:{}", endpoint.host, endpoint.port))
                    .scheme("https")
                    .path_and_query("/")
                    .build()?;

                match https.call(new_dst).await {
                    Ok(r) => {
                        trace!(
                            "Connected to host={} port={}",
                            &endpoint.host,
                            &endpoint.port
                        );
                        return Ok(r);
                    }
                    // Errors here are not unexpected, and we just move on
                    // with our lives.
                    Err(e) => warn!(
                        "Failed to connect to {} via {}:{} because {:?}",
                        dst.host().expect("hostname"),
                        endpoint.host,
                        endpoint.port,
                        e,
                    ),
                }
            }

            Err(format_err!("failed to connect to any endpoint"))
        }
        .boxed()
    }
}

#[cfg(test)]
mod test {
    use std::future::Future;
    use std::pin::Pin;
    use std::{
        io::Cursor,
        sync::{Arc, Mutex},
        task::{self, Poll},
    };

    use anyhow::Error;
    use futures::FutureExt;
    use http::Uri;
    use hyper::client::connect::Connected;
    use hyper::client::connect::Connection;
    use hyper::server::conn::Http;
    use hyper::service::Service;
    use tokio::io::{AsyncRead, AsyncWrite};

    type TestConnectorFuture = Pin<Box<dyn Future<Output = Result<TestConnection, Error>> + Send>>;

    /// A connector that returns a connection which returns 200 OK to all connections.
    #[derive(Clone)]
    pub struct TestConnector;

    impl Service<Uri> for TestConnector {
        type Response = TestConnection;
        type Error = Error;
        type Future = TestConnectorFuture;

        fn poll_ready(&mut self, _: &mut task::Context<'_>) -> Poll<Result<(), Self::Error>> {
            // This connector is always ready, but others might not be.
            Poll::Ready(Ok(()))
        }

        fn call(&mut self, _dst: Uri) -> Self::Future {
            let (client, server) = TestConnection::double_ended();

            {
                let service = hyper::service::service_fn(|_| async move {
                    Ok(hyper::Response::new(hyper::Body::from("Hello World")))
                        as Result<_, hyper::http::Error>
                });
                let fut = Http::new().serve_connection(server, service);
                tokio::spawn(fut);
            }

            futures::future::ok(client).boxed()
        }
    }

    #[derive(Default)]
    struct TestConnectionInner {
        outbound_buffer: Cursor<Vec<u8>>,
        inbound_buffer: Cursor<Vec<u8>>,
        wakers: Vec<futures::task::Waker>,
    }

    /// A in memory connection for use with tests.
    #[derive(Clone, Default)]
    pub struct TestConnection {
        inner: Arc<Mutex<TestConnectionInner>>,
        direction: bool,
    }

    impl TestConnection {
        pub fn double_ended() -> (TestConnection, TestConnection) {
            let inner: Arc<Mutex<TestConnectionInner>> = Arc::default();

            let a = TestConnection {
                inner: inner.clone(),
                direction: false,
            };

            let b = TestConnection {
                inner,
                direction: true,
            };

            (a, b)
        }
    }

    impl AsyncRead for TestConnection {
        fn poll_read(
            self: Pin<&mut Self>,
            cx: &mut task::Context<'_>,
            buf: &mut tokio::io::ReadBuf<'_>,
        ) -> Poll<std::io::Result<()>> {
            let mut conn = self.inner.lock().expect("mutex");

            let buffer = if self.direction {
                &mut conn.inbound_buffer
            } else {
                &mut conn.outbound_buffer
            };

            let mut slice = [0; 1024];

            let bytes_read = std::io::Read::read(buffer, &mut slice)?;
            if bytes_read > 0 {
                buf.put_slice(&slice[..bytes_read]);
                Poll::Ready(Ok(()))
            } else {
                conn.wakers.push(cx.waker().clone());
                Poll::Pending
            }
        }
    }

    impl AsyncWrite for TestConnection {
        fn poll_write(
            self: Pin<&mut Self>,
            _cx: &mut task::Context<'_>,
            buf: &[u8],
        ) -> Poll<Result<usize, std::io::Error>> {
            let mut conn = self.inner.lock().expect("mutex");

            if self.direction {
                conn.outbound_buffer.get_mut().extend_from_slice(buf);
            } else {
                conn.inbound_buffer.get_mut().extend_from_slice(buf);
            }

            for waker in conn.wakers.drain(..) {
                waker.wake()
            }

            Poll::Ready(Ok(buf.len()))
        }
        fn poll_flush(
            self: Pin<&mut Self>,
            cx: &mut task::Context<'_>,
        ) -> Poll<Result<(), std::io::Error>> {
            let mut conn = self.inner.lock().expect("mutex");

            if self.direction {
                Pin::new(&mut conn.outbound_buffer).poll_flush(cx)
            } else {
                Pin::new(&mut conn.inbound_buffer).poll_flush(cx)
            }
        }
        fn poll_shutdown(
            self: Pin<&mut Self>,
            cx: &mut task::Context<'_>,
        ) -> Poll<Result<(), std::io::Error>> {
            let mut conn = self.inner.lock().expect("mutex");

            if self.direction {
                Pin::new(&mut conn.outbound_buffer).poll_shutdown(cx)
            } else {
                Pin::new(&mut conn.inbound_buffer).poll_shutdown(cx)
            }
        }
    }

    impl Connection for TestConnection {
        fn connected(&self) -> Connected {
            Connected::new()
        }
    }

    #[tokio::test]
    async fn test_memory_connection() {
        // TODO: Flesh out tests.
        let client: hyper::Client<_, hyper::Body> = hyper::Client::builder().build(TestConnector);

        let response = client
            .get("http://localhost".parse().unwrap())
            .await
            .unwrap();

        assert!(response.status().is_success());

        let bytes = hyper::body::to_bytes(response.into_body()).await.unwrap();
        assert_eq!(&bytes[..], b"Hello World");
    }
}<|MERGE_RESOLUTION|>--- conflicted
+++ resolved
@@ -10,6 +10,7 @@
 use anyhow::{format_err, Context, Error};
 use futures::FutureExt;
 use futures_util::stream::StreamExt;
+use hickory_resolver::error::ResolveErrorKind;
 use http::header::{HOST, LOCATION};
 use http::{Request, Uri};
 use hyper::client::connect::Connect;
@@ -20,7 +21,6 @@
 use serde::{Deserialize, Serialize};
 use tokio::net::TcpStream;
 use tokio_rustls::rustls::ClientConfig;
-use hickory_resolver::error::ResolveErrorKind;
 use url::Url;
 
 /// A resolved host for a Matrix server.
@@ -53,13 +53,8 @@
 
 impl MatrixResolver {
     /// Create a new [`MatrixResolver`]
-<<<<<<< HEAD
     pub fn new() -> Result<MatrixResolver, Error> {
-        let resolver = trust_dns_resolver::TokioAsyncResolver::tokio_from_system_conf()?;
-=======
-    pub async fn new() -> Result<MatrixResolver, Error> {
         let resolver = hickory_resolver::TokioAsyncResolver::tokio_from_system_conf()?;
->>>>>>> 834a6f17
 
         Ok(MatrixResolver { resolver })
     }
